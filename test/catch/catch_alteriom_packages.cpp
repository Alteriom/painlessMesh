#define CATCH_CONFIG_MAIN

#include "catch2/catch.hpp"

#include "Arduino.h"

#include "catch_utils.hpp"

#include "painlessmesh/plugin.hpp"
#include "../../examples/alteriom/alteriom_sensor_package.hpp"

using namespace painlessmesh;
using namespace alteriom;

logger::LogClass Log;

SCENARIO("Alteriom SensorPackage serialization works correctly") {
    GIVEN("A SensorPackage with test data") {
        auto pkg = SensorPackage();
        pkg.from = 12345;
        pkg.temperature = 23.5;
        pkg.humidity = 67.2;
        pkg.pressure = 1013.25;
        pkg.sensorId = 42;
        pkg.timestamp = 1609459200; // 2021-01-01 00:00:00 UTC
        pkg.batteryLevel = 85;
        
        REQUIRE(pkg.routing == router::BROADCAST);
        REQUIRE(pkg.type == 200);
        
        WHEN("Converting it to and from Variant") {
            auto var = protocol::Variant(&pkg);
            auto pkg2 = var.to<SensorPackage>();
            
            THEN("Should result in the same values") {
                REQUIRE(pkg2.from == pkg.from);
                REQUIRE(pkg2.temperature == pkg.temperature);
                REQUIRE(pkg2.humidity == pkg.humidity);
                REQUIRE(pkg2.pressure == pkg.pressure);
                REQUIRE(pkg2.sensorId == pkg.sensorId);
                REQUIRE(pkg2.timestamp == pkg.timestamp);
                REQUIRE(pkg2.batteryLevel == pkg.batteryLevel);
                REQUIRE(pkg2.routing == pkg.routing);
                REQUIRE(pkg2.type == pkg.type);
            }
        }
    }
}

SCENARIO("Alteriom CommandPackage serialization works correctly") {
    GIVEN("A CommandPackage with test data") {
        auto pkg = CommandPackage();
        pkg.from = 12345;
        pkg.dest = 67890;
        pkg.command = 5;
        pkg.targetDevice = 42;
        pkg.parameters = "{\"param1\":\"value1\",\"param2\":123}";
        pkg.commandId = 9876;
        
        REQUIRE(pkg.routing == router::SINGLE);
        REQUIRE(pkg.type == 400);
        
        WHEN("Converting it to and from Variant") {
            auto var = protocol::Variant(&pkg);
            auto pkg2 = var.to<CommandPackage>();
            
            THEN("Should result in the same values") {
                REQUIRE(pkg2.from == pkg.from);
                REQUIRE(pkg2.dest == pkg.dest);
                REQUIRE(pkg2.command == pkg.command);
                REQUIRE(pkg2.targetDevice == pkg.targetDevice);
                REQUIRE(pkg2.parameters == pkg.parameters);
                REQUIRE(pkg2.commandId == pkg.commandId);
                REQUIRE(pkg2.routing == pkg.routing);
                REQUIRE(pkg2.type == pkg.type);
            }
        }
    }
}

SCENARIO("Alteriom StatusPackage serialization works correctly") {
    GIVEN("A StatusPackage with test data") {
        auto pkg = StatusPackage();
        pkg.from = 12345;
        pkg.deviceStatus = 0x07; // Multiple status flags
        pkg.uptime = 86400; // 1 day in seconds
        pkg.freeMemory = 128; // 128KB
        pkg.wifiStrength = 75;
        pkg.firmwareVersion = "1.2.3-alteriom";
        
        REQUIRE(pkg.routing == router::BROADCAST);
        REQUIRE(pkg.type == 202);
        
        WHEN("Converting it to and from Variant") {
            auto var = protocol::Variant(&pkg);
            auto pkg2 = var.to<StatusPackage>();
            
            THEN("Should result in the same values") {
                REQUIRE(pkg2.from == pkg.from);
                REQUIRE(pkg2.deviceStatus == pkg.deviceStatus);
                REQUIRE(pkg2.uptime == pkg.uptime);
                REQUIRE(pkg2.freeMemory == pkg.freeMemory);
                REQUIRE(pkg2.wifiStrength == pkg.wifiStrength);
                REQUIRE(pkg2.firmwareVersion == pkg.firmwareVersion);
                REQUIRE(pkg2.routing == pkg.routing);
                REQUIRE(pkg2.type == pkg.type);
            }
        }
    }
}

SCENARIO("Alteriom StatusPackage organization fields serialize correctly") {
    GIVEN("A StatusPackage with organization metadata") {
        auto pkg = StatusPackage();
        pkg.from = 12345;
        pkg.deviceStatus = 0x03;
        pkg.uptime = 3600;
        pkg.freeMemory = 256;
        pkg.wifiStrength = 85;
        pkg.firmwareVersion = "1.8.0";
        
        // Set organization fields
        pkg.organizationId = "org123";
        pkg.customerId = "cust456";
        pkg.deviceGroup = "sensors";
        pkg.deviceName = "Test Sensor";
        pkg.deviceLocation = "Building A";
        pkg.deviceSecretSet = true;
        
        REQUIRE(pkg.routing == router::BROADCAST);
        REQUIRE(pkg.type == 202);
        
        WHEN("Converting it to and from Variant") {
            auto var = protocol::Variant(&pkg);
            auto pkg2 = var.to<StatusPackage>();
            
            THEN("Should result in the same values including organization fields") {
                REQUIRE(pkg2.from == pkg.from);
                REQUIRE(pkg2.deviceStatus == pkg.deviceStatus);
                REQUIRE(pkg2.uptime == pkg.uptime);
                REQUIRE(pkg2.freeMemory == pkg.freeMemory);
                REQUIRE(pkg2.wifiStrength == pkg.wifiStrength);
                REQUIRE(pkg2.firmwareVersion == pkg.firmwareVersion);
                
                // Verify organization fields
                REQUIRE(pkg2.organizationId == pkg.organizationId);
                REQUIRE(pkg2.customerId == pkg.customerId);
                REQUIRE(pkg2.deviceGroup == pkg.deviceGroup);
                REQUIRE(pkg2.deviceName == pkg.deviceName);
                REQUIRE(pkg2.deviceLocation == pkg.deviceLocation);
                REQUIRE(pkg2.deviceSecretSet == pkg.deviceSecretSet);
                
                REQUIRE(pkg2.routing == pkg.routing);
                REQUIRE(pkg2.type == pkg.type);
            }
        }
        
        WHEN("Only some organization fields are set") {
            auto pkg3 = StatusPackage();
            pkg3.from = 99999;
            pkg3.deviceName = "Partial Device";
            pkg3.deviceSecretSet = true;
            // Leave organizationId, customerId, deviceGroup, deviceLocation empty
            
            auto var3 = protocol::Variant(&pkg3);
            auto pkg4 = var3.to<StatusPackage>();
            
            THEN("Organization object should still be created and fields preserved") {
                REQUIRE(pkg4.deviceName == "Partial Device");
                REQUIRE(pkg4.deviceSecretSet == true);
                REQUIRE(pkg4.organizationId == "");
                REQUIRE(pkg4.customerId == "");
                REQUIRE(pkg4.deviceGroup == "");
                REQUIRE(pkg4.deviceLocation == "");
            }
        }
    }
}

SCENARIO("Alteriom packages can be used with PackageHandler") {
    GIVEN("A mock connection and package handler") {
        class MockConnection : public layout::Neighbour {
        public:
            bool addMessage(TSTRING msg) { return true; }
        };
        
        auto handler = plugin::PackageHandler<MockConnection>();
        bool sensorPackageReceived = false;
        bool commandPackageReceived = false;
        bool statusPackageReceived = false;
        
        // Setup handlers for each package type
        handler.onPackage(200, [&sensorPackageReceived](protocol::Variant& variant) {
            auto pkg = variant.to<SensorPackage>();
            sensorPackageReceived = true;
            REQUIRE(pkg.type == 200);
            return true;
        });
        
        handler.onPackage(400, [&commandPackageReceived](protocol::Variant& variant) {
            auto pkg = variant.to<CommandPackage>();
            commandPackageReceived = true;
            REQUIRE(pkg.type == 400);
            return true;
        });
        
        handler.onPackage(202, [&statusPackageReceived](protocol::Variant& variant) {
            auto pkg = variant.to<StatusPackage>();
            statusPackageReceived = true;
            REQUIRE(pkg.type == 202);
            return true;
        });
        
        WHEN("Creating different Alteriom packages") {
            // Create packages
            auto sensorPkg = SensorPackage();
            sensorPkg.temperature = 25.0;
            
            auto commandPkg = CommandPackage();
            commandPkg.command = 1;
            
            auto statusPkg = StatusPackage();
            statusPkg.uptime = 3600;
            
            // Test that sendPackage works without errors
            THEN("Packages can be sent without errors") {
                REQUIRE_NOTHROW(handler.sendPackage(&sensorPkg));
                REQUIRE_NOTHROW(handler.sendPackage(&commandPkg));  
                REQUIRE_NOTHROW(handler.sendPackage(&statusPkg));
            }
        }
    }
}

SCENARIO("Alteriom EnhancedStatusPackage serialization works correctly") {
    GIVEN("An EnhancedStatusPackage with comprehensive test data") {
        auto pkg = EnhancedStatusPackage();
        pkg.from = 12345;
        
        // Device Health
        pkg.deviceStatus = 0x07;
        pkg.uptime = 86400; // 1 day
        pkg.freeMemory = 128; // 128KB
        pkg.wifiStrength = 75;
        pkg.firmwareVersion = "1.2.3-alteriom";
        pkg.firmwareMD5 = "abc123def456";
        
        // Mesh Statistics
        pkg.nodeCount = 15;
        pkg.connectionCount = 4;
        pkg.messagesReceived = 1234;
        pkg.messagesSent = 5678;
        pkg.messagesDropped = 12;
        
        // Performance Metrics
        pkg.avgLatency = 45; // 45ms
        pkg.packetLossRate = 2; // 2%
        pkg.throughput = 1024; // 1KB/s
        
        // Alerts
        pkg.alertFlags = 0x03; // Some alerts active
        pkg.lastError = "Connection timeout";
        
        REQUIRE(pkg.routing == router::BROADCAST);
        REQUIRE(pkg.type == 604);  // Updated to 604 (MESH_STATUS) per mqtt-schema v0.7.2
        
        WHEN("Converting it to and from Variant") {
            auto var = protocol::Variant(&pkg);
            auto pkg2 = var.to<EnhancedStatusPackage>();
            
            THEN("Should result in the same values") {
                REQUIRE(pkg2.from == pkg.from);
                
                // Device Health
                REQUIRE(pkg2.deviceStatus == pkg.deviceStatus);
                REQUIRE(pkg2.uptime == pkg.uptime);
                REQUIRE(pkg2.freeMemory == pkg.freeMemory);
                REQUIRE(pkg2.wifiStrength == pkg.wifiStrength);
                REQUIRE(pkg2.firmwareVersion == pkg.firmwareVersion);
                REQUIRE(pkg2.firmwareMD5 == pkg.firmwareMD5);
                
                // Mesh Statistics
                REQUIRE(pkg2.nodeCount == pkg.nodeCount);
                REQUIRE(pkg2.connectionCount == pkg.connectionCount);
                REQUIRE(pkg2.messagesReceived == pkg.messagesReceived);
                REQUIRE(pkg2.messagesSent == pkg.messagesSent);
                REQUIRE(pkg2.messagesDropped == pkg.messagesDropped);
                
                // Performance Metrics
                REQUIRE(pkg2.avgLatency == pkg.avgLatency);
                REQUIRE(pkg2.packetLossRate == pkg.packetLossRate);
                REQUIRE(pkg2.throughput == pkg.throughput);
                
                // Alerts
                REQUIRE(pkg2.alertFlags == pkg.alertFlags);
                REQUIRE(pkg2.lastError == pkg.lastError);
                
                REQUIRE(pkg2.routing == pkg.routing);
                REQUIRE(pkg2.type == pkg.type);
            }
        }
    }
}

SCENARIO("Alteriom EnhancedStatusPackage with minimal data") {
    GIVEN("An EnhancedStatusPackage with only required fields") {
        auto pkg = EnhancedStatusPackage();
        pkg.from = 99999;
        pkg.uptime = 3600;
        pkg.freeMemory = 64;
        // Leave optional fields with default values
        
        WHEN("Converting it to and from Variant") {
            auto var = protocol::Variant(&pkg);
            auto pkg2 = var.to<EnhancedStatusPackage>();
            
            THEN("Default values should be preserved") {
                REQUIRE(pkg2.from == pkg.from);
                REQUIRE(pkg2.uptime == pkg.uptime);
                REQUIRE(pkg2.freeMemory == pkg.freeMemory);
                REQUIRE(pkg2.messagesReceived == 0);
                REQUIRE(pkg2.messagesSent == 0);
                REQUIRE(pkg2.messagesDropped == 0);
                REQUIRE(pkg2.avgLatency == 0);
                REQUIRE(pkg2.packetLossRate == 0);
                REQUIRE(pkg2.throughput == 0);
                REQUIRE(pkg2.alertFlags == 0);
                REQUIRE(pkg2.lastError == "");
                REQUIRE(pkg2.firmwareMD5 == "");
            }
        }
    }
}

SCENARIO("Alteriom packages handle edge cases correctly") {
    GIVEN("Packages with extreme values") {
        WHEN("SensorPackage has extreme temperature values") {
            auto pkg = SensorPackage();
            pkg.temperature = -40.0; // Extreme cold
            pkg.humidity = 100.0;    // Maximum humidity
            pkg.pressure = 0.0;      // No pressure (space?)
            
            auto var = protocol::Variant(&pkg);
            auto pkg2 = var.to<SensorPackage>();
            
            THEN("Values should be preserved correctly") {
                REQUIRE(pkg2.temperature == -40.0);
                REQUIRE(pkg2.humidity == 100.0);
                REQUIRE(pkg2.pressure == 0.0);
            }
        }
        
        WHEN("CommandPackage has empty parameters") {
            auto pkg = CommandPackage();
            pkg.parameters = "";
            
            auto var = protocol::Variant(&pkg);
            auto pkg2 = var.to<CommandPackage>();
            
            THEN("Empty string should be preserved") {
                REQUIRE(pkg2.parameters == "");
            }
        }
        
        WHEN("StatusPackage has maximum values") {
            auto pkg = StatusPackage();
            pkg.uptime = 0xFFFFFFFF;    // Maximum uptime
            pkg.freeMemory = 0xFFFF;    // Maximum memory
            pkg.deviceStatus = 0xFF;    // All status flags set
            
            auto var = protocol::Variant(&pkg);
            auto pkg2 = var.to<StatusPackage>();
            
            THEN("Maximum values should be preserved") {
                REQUIRE(pkg2.uptime == 0xFFFFFFFF);
                REQUIRE(pkg2.freeMemory == 0xFFFF);
                REQUIRE(pkg2.deviceStatus == 0xFF);
            }
        }
        
        WHEN("EnhancedStatusPackage has maximum metric values") {
            auto pkg = EnhancedStatusPackage();
            pkg.nodeCount = 0xFFFF;
            pkg.messagesReceived = 0xFFFFFFFF;
            pkg.messagesSent = 0xFFFFFFFF;
            pkg.messagesDropped = 0xFFFFFFFF;
            pkg.avgLatency = 0xFFFF;
            pkg.packetLossRate = 100; // 100%
            
            auto var = protocol::Variant(&pkg);
            auto pkg2 = var.to<EnhancedStatusPackage>();
            
            THEN("Maximum values should be preserved") {
                REQUIRE(pkg2.nodeCount == 0xFFFF);
                REQUIRE(pkg2.messagesReceived == 0xFFFFFFFF);
                REQUIRE(pkg2.messagesSent == 0xFFFFFFFF);
                REQUIRE(pkg2.messagesDropped == 0xFFFFFFFF);
                REQUIRE(pkg2.avgLatency == 0xFFFF);
                REQUIRE(pkg2.packetLossRate == 100);
            }
        }
    }
}

SCENARIO("StatusPackage sensor configuration serialization works correctly") {
    GIVEN("A StatusPackage with sensor configuration data") {
        auto pkg = StatusPackage();
        pkg.from = 12345;
        pkg.deviceStatus = 0x03;
        pkg.uptime = 3600;
        pkg.freeMemory = 256;
        pkg.wifiStrength = 85;
        pkg.firmwareVersion = "1.8.0";
        
        // Set sensor configuration
        pkg.sensorReadInterval = 30000;      // 30 seconds
        pkg.transmissionInterval = 60000;    // 60 seconds
        pkg.tempOffset = 0.5;
        pkg.humidityOffset = -1.0;
        pkg.pressureOffset = 2.0;
        
        REQUIRE(pkg.routing == router::BROADCAST);
        REQUIRE(pkg.type == 202);
        
        WHEN("Converting it to and from Variant") {
            auto var = protocol::Variant(&pkg);
            auto pkg2 = var.to<StatusPackage>();
            
            THEN("Should result in the same sensor configuration values") {
                REQUIRE(pkg2.from == pkg.from);
                REQUIRE(pkg2.deviceStatus == pkg.deviceStatus);
                REQUIRE(pkg2.sensorReadInterval == 30000);
                REQUIRE(pkg2.transmissionInterval == 60000);
                REQUIRE(pkg2.tempOffset == 0.5);
                REQUIRE(pkg2.humidityOffset == -1.0);
                REQUIRE(pkg2.pressureOffset == 2.0);
            }
        }
    }
}

SCENARIO("StatusPackage sensor inventory serialization works correctly") {
    GIVEN("A StatusPackage with sensor inventory data") {
        auto pkg = StatusPackage();
        pkg.from = 12345;
        pkg.deviceStatus = 0x03;
        pkg.uptime = 3600;
        
        // Set sensor inventory
        pkg.sensorCount = 3;
        pkg.sensorTypeMask = 7;  // 0b111 - three sensor types
        
        REQUIRE(pkg.routing == router::BROADCAST);
        REQUIRE(pkg.type == 202);
        
        WHEN("Converting it to and from Variant") {
            auto var = protocol::Variant(&pkg);
            auto pkg2 = var.to<StatusPackage>();
            
            THEN("Should result in the same sensor inventory values") {
                REQUIRE(pkg2.from == pkg.from);
                REQUIRE(pkg2.sensorCount == 3);
                REQUIRE(pkg2.sensorTypeMask == 7);
            }
        }
    }
}

SCENARIO("StatusPackage sensor config and inventory no collision") {
    GIVEN("A StatusPackage with both sensor config and inventory") {
        auto pkg = StatusPackage();
        pkg.from = 12345;
        pkg.deviceStatus = 0x03;
        pkg.uptime = 3600;
        pkg.freeMemory = 256;
        pkg.wifiStrength = 85;
        pkg.firmwareVersion = "1.8.0";
        
        // Set sensor configuration
        pkg.sensorReadInterval = 30000;
        pkg.transmissionInterval = 60000;
        pkg.tempOffset = 0.5;
        pkg.humidityOffset = -1.0;
        pkg.pressureOffset = 2.0;
        
        // Set sensor inventory
        pkg.sensorCount = 3;
        pkg.sensorTypeMask = 7;
        
        WHEN("Serializing to JSON") {
            // Create JSON document and serialize package
#if ARDUINOJSON_VERSION_MAJOR == 7
            JsonDocument jsonDoc;
#else
            DynamicJsonDocument jsonDoc(2048);
#endif
            JsonObject obj = jsonDoc.to<JsonObject>();
            pkg.addTo(std::move(obj));
            
            THEN("Should have separate 'sensors' and 'sensor_inventory' keys") {
                REQUIRE(obj["sensors"].is<JsonObject>());
                REQUIRE(obj["sensor_inventory"].is<JsonObject>());
                
                // Verify sensors config structure
                JsonObject sensors = obj["sensors"];
                REQUIRE(sensors["read_interval_ms"] == 30000);
                REQUIRE(sensors["read_interval_s"] == 30);
                REQUIRE(sensors["transmission_interval_ms"] == 60000);
                REQUIRE(sensors["transmission_interval_s"] == 60);
                REQUIRE(sensors["calibration"].is<JsonObject>());
                
                JsonObject calibration = sensors["calibration"];
                REQUIRE(calibration["temperature_offset"] == 0.5);
                REQUIRE(calibration["humidity_offset"] == -1.0);
                REQUIRE(calibration["pressure_offset"] == 2.0);
                
                // Verify sensor_inventory structure
                JsonObject sensorInventory = obj["sensor_inventory"];
                REQUIRE(sensorInventory["count"] == 3);
                REQUIRE(sensorInventory["type_mask"] == 7);
                
                // Verify no collision - sensors object should NOT have count/type_mask
                REQUIRE_FALSE(sensors["count"].is<uint8_t>());
                REQUIRE_FALSE(sensors["type_mask"].is<uint8_t>());
            }
        }
        
        WHEN("Converting it to and from Variant") {
            auto var = protocol::Variant(&pkg);
            auto pkg2 = var.to<StatusPackage>();
            
            THEN("Round-trip should preserve all values correctly") {
                // Verify sensor configuration preserved
                REQUIRE(pkg2.sensorReadInterval == 30000);
                REQUIRE(pkg2.transmissionInterval == 60000);
                REQUIRE(pkg2.tempOffset == 0.5);
                REQUIRE(pkg2.humidityOffset == -1.0);
                REQUIRE(pkg2.pressureOffset == 2.0);
                
                // Verify sensor inventory preserved
                REQUIRE(pkg2.sensorCount == 3);
                REQUIRE(pkg2.sensorTypeMask == 7);
                
                // Verify other fields preserved
                REQUIRE(pkg2.from == pkg.from);
                REQUIRE(pkg2.deviceStatus == pkg.deviceStatus);
                REQUIRE(pkg2.uptime == pkg.uptime);
            }
        }
    }
}

SCENARIO("StatusPackage sensor config without calibration") {
    GIVEN("A StatusPackage with intervals but no calibration offsets") {
        auto pkg = StatusPackage();
        pkg.from = 12345;
        
        // Set only intervals, leave offsets at 0
        pkg.sensorReadInterval = 30000;
        pkg.transmissionInterval = 60000;
        
        WHEN("Serializing to JSON") {
#if ARDUINOJSON_VERSION_MAJOR == 7
            JsonDocument jsonDoc;
#else
            DynamicJsonDocument jsonDoc(2048);
#endif
            JsonObject obj = jsonDoc.to<JsonObject>();
            pkg.addTo(std::move(obj));
            
            THEN("Should create sensors object but calibration should be minimal") {
                REQUIRE(obj["sensors"].is<JsonObject>());
                JsonObject sensors = obj["sensors"];
                REQUIRE(sensors["read_interval_ms"] == 30000);
                REQUIRE(sensors["transmission_interval_ms"] == 60000);
                
                // Calibration object should not be created when all offsets are 0
                REQUIRE_FALSE(sensors["calibration"].is<JsonObject>());
            }
        }
        
        WHEN("Converting it to and from Variant") {
            auto var = protocol::Variant(&pkg);
            auto pkg2 = var.to<StatusPackage>();
            
            THEN("Round-trip should work correctly") {
                REQUIRE(pkg2.sensorReadInterval == 30000);
                REQUIRE(pkg2.transmissionInterval == 60000);
                REQUIRE(pkg2.tempOffset == 0.0);
                REQUIRE(pkg2.humidityOffset == 0.0);
                REQUIRE(pkg2.pressureOffset == 0.0);
            }
        }
    }
}

SCENARIO("StatusPackage with only calibration offsets") {
    GIVEN("A StatusPackage with calibration but no intervals") {
        auto pkg = StatusPackage();
        pkg.from = 12345;
        
        // Set only calibration offsets, leave intervals at 0
        pkg.tempOffset = 1.5;
        pkg.humidityOffset = -2.5;
        pkg.pressureOffset = 0.3;
        
        WHEN("Serializing to JSON") {
#if ARDUINOJSON_VERSION_MAJOR == 7
            JsonDocument jsonDoc;
#else
            DynamicJsonDocument jsonDoc(2048);
#endif
            JsonObject obj = jsonDoc.to<JsonObject>();
            pkg.addTo(std::move(obj));
            
            THEN("Should create sensors object with calibration") {
                REQUIRE(obj["sensors"].is<JsonObject>());
                JsonObject sensors = obj["sensors"];
                REQUIRE(sensors["calibration"].is<JsonObject>());
                
                JsonObject calibration = sensors["calibration"];
                REQUIRE(calibration["temperature_offset"] == 1.5);
                REQUIRE(calibration["humidity_offset"] == -2.5);
                REQUIRE(calibration["pressure_offset"] == 0.3);
            }
        }
        
        WHEN("Converting it to and from Variant") {
            auto var = protocol::Variant(&pkg);
            auto pkg2 = var.to<StatusPackage>();
            
            THEN("Round-trip should work correctly") {
                REQUIRE(pkg2.tempOffset == 1.5);
                REQUIRE(pkg2.humidityOffset == -2.5);
                REQUIRE(pkg2.pressureOffset == 0.3);
                REQUIRE(pkg2.sensorReadInterval == 0);
                REQUIRE(pkg2.transmissionInterval == 0);
            }
        }
    }
}

SCENARIO("StatusPackage with no sensor data") {
    GIVEN("A StatusPackage with no sensor config or inventory") {
        auto pkg = StatusPackage();
        pkg.from = 12345;
        pkg.deviceStatus = 0x03;
        pkg.uptime = 3600;
        // Leave all sensor fields at default 0
        
        WHEN("Serializing to JSON") {
#if ARDUINOJSON_VERSION_MAJOR == 7
            JsonDocument jsonDoc;
#else
            DynamicJsonDocument jsonDoc(2048);
#endif
            JsonObject obj = jsonDoc.to<JsonObject>();
            pkg.addTo(std::move(obj));
            
            THEN("Should not create sensors or sensor_inventory objects") {
                REQUIRE_FALSE(obj["sensors"].is<JsonObject>());
                REQUIRE_FALSE(obj["sensor_inventory"].is<JsonObject>());
            }
        }
        
        WHEN("Converting it to and from Variant") {
            auto var = protocol::Variant(&pkg);
            auto pkg2 = var.to<StatusPackage>();
            
            THEN("Round-trip should work correctly with defaults") {
                REQUIRE(pkg2.sensorReadInterval == 0);
                REQUIRE(pkg2.transmissionInterval == 0);
                REQUIRE(pkg2.tempOffset == 0.0);
                REQUIRE(pkg2.humidityOffset == 0.0);
                REQUIRE(pkg2.pressureOffset == 0.0);
                REQUIRE(pkg2.sensorCount == 0);
                REQUIRE(pkg2.sensorTypeMask == 0);
            }
        }
    }
}

<<<<<<< HEAD
SCENARIO("StatusPackage time field naming convention consistency") {
    GIVEN("A StatusPackage with time-based configuration values") {
        auto pkg = StatusPackage();
        pkg.from = 12345;
        pkg.deviceStatus = 0x03;
        pkg.uptime = 3600;
        
        // Set time-based fields with values that are easily converted
        pkg.sensorReadInterval = 30000;      // 30 seconds in milliseconds
        pkg.transmissionInterval = 60000;    // 60 seconds in milliseconds
=======
SCENARIO("StatusPackage time field naming consistency") {
    GIVEN("A StatusPackage with display, power, and MQTT retry configuration") {
        auto pkg = StatusPackage();
        pkg.from = 12345;
        pkg.deviceStatus = 0x01;
        pkg.uptime = 3600;
        pkg.freeMemory = 256;
        pkg.wifiStrength = 80;
        pkg.firmwareVersion = "1.0.0";
        
        // Set display configuration
        pkg.displayEnabled = true;
        pkg.displayBrightness = 128;
        pkg.displayTimeout = 45000; // 45 seconds in ms
        
        // Set power configuration
        pkg.deepSleepEnabled = true;
        pkg.deepSleepInterval = 300000; // 5 minutes in ms
        pkg.batteryPercent = 75;
        
        // Set MQTT retry configuration
        pkg.mqttMaxRetryAttempts = 5;
        pkg.mqttCircuitBreakerMs = 120000; // 2 minutes in ms
        pkg.mqttHourlyRetryEnabled = true;
        pkg.mqttInitialRetryMs = 5000; // 5 seconds in ms
        pkg.mqttMaxRetryMs = 60000; // 1 minute in ms
        pkg.mqttBackoffMultiplier = 2.0;
        
        WHEN("Converting to and from Variant") {
            auto var = protocol::Variant(&pkg);
            auto pkg2 = var.to<StatusPackage>();
            
            THEN("All configuration fields should round-trip correctly") {
                // Display config
                REQUIRE(pkg2.displayEnabled == pkg.displayEnabled);
                REQUIRE(pkg2.displayBrightness == pkg.displayBrightness);
                REQUIRE(pkg2.displayTimeout == pkg.displayTimeout);
                
                // Power config
                REQUIRE(pkg2.deepSleepEnabled == pkg.deepSleepEnabled);
                REQUIRE(pkg2.deepSleepInterval == pkg.deepSleepInterval);
                REQUIRE(pkg2.batteryPercent == pkg.batteryPercent);
                
                // MQTT retry config
                REQUIRE(pkg2.mqttMaxRetryAttempts == pkg.mqttMaxRetryAttempts);
                REQUIRE(pkg2.mqttCircuitBreakerMs == pkg.mqttCircuitBreakerMs);
                REQUIRE(pkg2.mqttHourlyRetryEnabled == pkg.mqttHourlyRetryEnabled);
                REQUIRE(pkg2.mqttInitialRetryMs == pkg.mqttInitialRetryMs);
                REQUIRE(pkg2.mqttMaxRetryMs == pkg.mqttMaxRetryMs);
                REQUIRE(pkg2.mqttBackoffMultiplier == pkg.mqttBackoffMultiplier);
            }
        }
>>>>>>> e1105dbb
        
        WHEN("Serializing to JSON") {
#if ARDUINOJSON_VERSION_MAJOR == 7
            JsonDocument jsonDoc;
#else
<<<<<<< HEAD
            DynamicJsonDocument jsonDoc(2048);
=======
            DynamicJsonDocument jsonDoc(4096); // Larger size for all the new fields
>>>>>>> e1105dbb
#endif
            JsonObject obj = jsonDoc.to<JsonObject>();
            pkg.addTo(std::move(obj));
            
<<<<<<< HEAD
            THEN("All time fields should provide both _ms and _s variants") {
                REQUIRE(obj["sensors"].is<JsonObject>());
                JsonObject sensors = obj["sensors"];
                
                // Verify read_interval has both variants
                REQUIRE(sensors["read_interval_ms"].is<uint32_t>());
                REQUIRE(sensors["read_interval_s"].is<uint32_t>());
                REQUIRE(sensors["read_interval_ms"] == 30000);
                REQUIRE(sensors["read_interval_s"] == 30);
                
                // Verify transmission_interval has both variants
                REQUIRE(sensors["transmission_interval_ms"].is<uint32_t>());
                REQUIRE(sensors["transmission_interval_s"].is<uint32_t>());
                REQUIRE(sensors["transmission_interval_ms"] == 60000);
                REQUIRE(sensors["transmission_interval_s"] == 60);
            }
            
            THEN("Seconds variants should be correctly calculated from milliseconds") {
                JsonObject sensors = obj["sensors"];
                
                // Verify the conversion is correct (milliseconds / 1000 = seconds)
                uint32_t read_ms = sensors["read_interval_ms"];
                uint32_t read_s = sensors["read_interval_s"];
                REQUIRE(read_s == read_ms / 1000);
                
                uint32_t trans_ms = sensors["transmission_interval_ms"];
                uint32_t trans_s = sensors["transmission_interval_s"];
                REQUIRE(trans_s == trans_ms / 1000);
            }
        }
    }
}

SCENARIO("StatusPackage time field naming convention with various values") {
    GIVEN("Time fields with different magnitudes") {
        auto pkg = StatusPackage();
        pkg.from = 12345;
        
        WHEN("Using sub-second precision values") {
            pkg.sensorReadInterval = 500;        // 500ms (0.5 seconds)
            pkg.transmissionInterval = 250;      // 250ms (0.25 seconds)
            
#if ARDUINOJSON_VERSION_MAJOR == 7
            JsonDocument jsonDoc;
#else
            DynamicJsonDocument jsonDoc(2048);
#endif
            JsonObject obj = jsonDoc.to<JsonObject>();
            pkg.addTo(std::move(obj));
            
            THEN("Millisecond precision is preserved while seconds are truncated") {
                JsonObject sensors = obj["sensors"];
                REQUIRE(sensors["read_interval_ms"] == 500);
                REQUIRE(sensors["read_interval_s"] == 0);  // 500ms truncates to 0s
                REQUIRE(sensors["transmission_interval_ms"] == 250);
                REQUIRE(sensors["transmission_interval_s"] == 0);  // 250ms truncates to 0s
            }
        }
        
        WHEN("Using large time values") {
            pkg.sensorReadInterval = 3600000;    // 1 hour = 3600 seconds
            pkg.transmissionInterval = 86400000; // 1 day = 86400 seconds
            
=======
            THEN("Display config should have both _ms and _s variants") {
                REQUIRE(obj["display_config"].is<JsonObject>());
                JsonObject displayConfig = obj["display_config"];
                
                REQUIRE(displayConfig["enabled"] == true);
                REQUIRE(displayConfig["brightness"] == 128);
                REQUIRE(displayConfig["timeout_ms"] == 45000);
                REQUIRE(displayConfig["timeout_s"] == 45);
            }
            
            THEN("Power config should have both _ms and _s variants") {
                REQUIRE(obj["power_config"].is<JsonObject>());
                JsonObject powerConfig = obj["power_config"];
                
                REQUIRE(powerConfig["deep_sleep_enabled"] == true);
                REQUIRE(powerConfig["deep_sleep_interval_ms"] == 300000);
                REQUIRE(powerConfig["deep_sleep_interval_s"] == 300);
                REQUIRE(powerConfig["battery_percent"] == 75);
            }
            
            THEN("MQTT retry config should have both _ms and _s variants") {
                REQUIRE(obj["mqtt_retry"].is<JsonObject>());
                JsonObject mqttRetry = obj["mqtt_retry"];
                
                REQUIRE(mqttRetry["max_attempts"] == 5);
                REQUIRE(mqttRetry["circuit_breaker_ms"] == 120000);
                REQUIRE(mqttRetry["circuit_breaker_s"] == 120);
                REQUIRE(mqttRetry["hourly_retry_enabled"] == true);
                REQUIRE(mqttRetry["initial_retry_ms"] == 5000);
                REQUIRE(mqttRetry["initial_retry_s"] == 5);
                REQUIRE(mqttRetry["max_retry_ms"] == 60000);
                REQUIRE(mqttRetry["max_retry_s"] == 60);
                REQUIRE(mqttRetry["backoff_multiplier"] == 2.0);
            }
        }
    }
    
    GIVEN("A StatusPackage without display, power, or MQTT config") {
        auto pkg = StatusPackage();
        pkg.from = 54321;
        pkg.deviceStatus = 0x02;
        pkg.uptime = 7200;
        
        WHEN("Serializing to JSON") {
>>>>>>> e1105dbb
#if ARDUINOJSON_VERSION_MAJOR == 7
            JsonDocument jsonDoc;
#else
            DynamicJsonDocument jsonDoc(2048);
#endif
            JsonObject obj = jsonDoc.to<JsonObject>();
            pkg.addTo(std::move(obj));
            
<<<<<<< HEAD
            THEN("Both milliseconds and seconds are correctly represented") {
                JsonObject sensors = obj["sensors"];
                REQUIRE(sensors["read_interval_ms"] == 3600000);
                REQUIRE(sensors["read_interval_s"] == 3600);
                REQUIRE(sensors["transmission_interval_ms"] == 86400000);
                REQUIRE(sensors["transmission_interval_s"] == 86400);
            }
        }
        
        WHEN("Using edge case values") {
            pkg.sensorReadInterval = 999;        // Just under 1 second
            pkg.transmissionInterval = 1000;     // Exactly 1 second
            
#if ARDUINOJSON_VERSION_MAJOR == 7
            JsonDocument jsonDoc;
#else
            DynamicJsonDocument jsonDoc(2048);
#endif
            JsonObject obj = jsonDoc.to<JsonObject>();
            pkg.addTo(std::move(obj));
            
            THEN("Edge case conversions are handled correctly") {
                JsonObject sensors = obj["sensors"];
                REQUIRE(sensors["read_interval_ms"] == 999);
                REQUIRE(sensors["read_interval_s"] == 0);    // 999ms truncates to 0s
                REQUIRE(sensors["transmission_interval_ms"] == 1000);
                REQUIRE(sensors["transmission_interval_s"] == 1);    // Exactly 1 second
            }
        }
    }
}

SCENARIO("StatusPackage time field deserialization backward compatibility") {
    GIVEN("JSON with time fields") {
        WHEN("JSON contains only _ms variants") {
#if ARDUINOJSON_VERSION_MAJOR == 7
            JsonDocument jsonDoc;
#else
            DynamicJsonDocument jsonDoc(2048);
#endif
            JsonObject obj = jsonDoc.to<JsonObject>();
            obj["from"] = 12345;
            obj["type"] = 202;
            
            JsonObject sensors = obj["sensors"].to<JsonObject>();
            sensors["read_interval_ms"] = 30000;
            sensors["transmission_interval_ms"] = 60000;
            // Intentionally omit _s variants
            
            auto pkg = StatusPackage(obj);
            
            THEN("Package should deserialize correctly using _ms values") {
                REQUIRE(pkg.from == 12345);
                REQUIRE(pkg.sensorReadInterval == 30000);
                REQUIRE(pkg.transmissionInterval == 60000);
            }
        }
        
        WHEN("JSON contains both _ms and _s variants") {
#if ARDUINOJSON_VERSION_MAJOR == 7
            JsonDocument jsonDoc;
#else
            DynamicJsonDocument jsonDoc(2048);
#endif
            JsonObject obj = jsonDoc.to<JsonObject>();
            obj["from"] = 12345;
            obj["type"] = 202;
            
            JsonObject sensors = obj["sensors"].to<JsonObject>();
            sensors["read_interval_ms"] = 30000;
            sensors["read_interval_s"] = 30;
            sensors["transmission_interval_ms"] = 60000;
            sensors["transmission_interval_s"] = 60;
            
            auto pkg = StatusPackage(obj);
            
            THEN("Package should deserialize using _ms values (milliseconds are source of truth)") {
                REQUIRE(pkg.from == 12345);
                REQUIRE(pkg.sensorReadInterval == 30000);
                REQUIRE(pkg.transmissionInterval == 60000);
            }
        }
    }
}

SCENARIO("StatusPackage time field naming convention documentation") {
    GIVEN("The StatusPackage class") {
        THEN("Time-based fields follow consistent naming pattern") {
            // This test serves as living documentation of the naming convention:
            //
            // CONVENTION FOR TIME-BASED FIELDS:
            // ---------------------------------
            // 1. Internal storage: Always use milliseconds (uint32_t)
            // 2. Field naming: Use descriptive names without unit suffix
            //    Examples: sensorReadInterval, transmissionInterval
            //
            // 3. JSON serialization: ALWAYS provide BOTH variants:
            //    - {fieldname}_ms: The value in milliseconds
            //    - {fieldname}_s: The value in seconds (milliseconds / 1000)
            //
            // 4. JSON deserialization: Read from _ms variant
            //    (This makes milliseconds the source of truth)
            //
            // BENEFITS:
            // - Consumer convenience: No mental overhead for unit conversion
            // - Flexibility: Consumers choose the unit that makes sense for their context
            // - Self-documenting: Field names clearly indicate available units
            // - Precision: Milliseconds preserved, seconds provided for readability
            //
            // EXAMPLE:
            // Internal: uint32_t sensorReadInterval = 30000;
            // JSON out: {"read_interval_ms": 30000, "read_interval_s": 30}
            // JSON in:  Reads from "read_interval_ms"
            
            // Verify the convention is followed in the existing code
            auto pkg = StatusPackage();
            pkg.sensorReadInterval = 45000;
            pkg.transmissionInterval = 90000;
            
=======
            THEN("Should not create display_config, power_config, or mqtt_retry objects") {
                REQUIRE_FALSE(obj["display_config"].is<JsonObject>());
                REQUIRE_FALSE(obj["power_config"].is<JsonObject>());
                REQUIRE_FALSE(obj["mqtt_retry"].is<JsonObject>());
            }
        }
        
        WHEN("Converting it to and from Variant") {
            auto var = protocol::Variant(&pkg);
            auto pkg2 = var.to<StatusPackage>();
            
            THEN("Round-trip should work correctly with defaults") {
                REQUIRE(pkg2.displayEnabled == false);
                REQUIRE(pkg2.displayBrightness == 0);
                REQUIRE(pkg2.displayTimeout == 0);
                REQUIRE(pkg2.deepSleepEnabled == false);
                REQUIRE(pkg2.deepSleepInterval == 0);
                REQUIRE(pkg2.batteryPercent == 0);
                REQUIRE(pkg2.mqttMaxRetryAttempts == 0);
                REQUIRE(pkg2.mqttCircuitBreakerMs == 0);
                REQUIRE(pkg2.mqttHourlyRetryEnabled == false);
                REQUIRE(pkg2.mqttInitialRetryMs == 0);
                REQUIRE(pkg2.mqttMaxRetryMs == 0);
                REQUIRE(pkg2.mqttBackoffMultiplier == 0.0);
            }
        }
    }
}

SCENARIO("StatusPackage backward compatibility for time fields") {
    GIVEN("A JSON payload with old field names (no _ms suffix)") {
#if ARDUINOJSON_VERSION_MAJOR == 7
        JsonDocument jsonDoc;
#else
        DynamicJsonDocument jsonDoc(2048);
#endif
        JsonObject obj = jsonDoc.to<JsonObject>();
        
        // Simulate old format without _ms suffix
        JsonObject displayConfig = obj["display_config"].to<JsonObject>();
        displayConfig["enabled"] = true;
        displayConfig["brightness"] = 100;
        displayConfig["timeout"] = 30000; // Old field name
        
        JsonObject powerConfig = obj["power_config"].to<JsonObject>();
        powerConfig["deep_sleep_enabled"] = true;
        powerConfig["deep_sleep_interval"] = 600000; // Old field name
        powerConfig["battery_percent"] = 80;
        
        WHEN("Deserializing from old format") {
            auto pkg = StatusPackage(obj);
            
            THEN("Should correctly parse old field names") {
                REQUIRE(pkg.displayEnabled == true);
                REQUIRE(pkg.displayBrightness == 100);
                REQUIRE(pkg.displayTimeout == 30000);
                
                REQUIRE(pkg.deepSleepEnabled == true);
                REQUIRE(pkg.deepSleepInterval == 600000);
                REQUIRE(pkg.batteryPercent == 80);
            }
        }
    }
    
    GIVEN("A JSON payload with new field names (_ms suffix)") {
#if ARDUINOJSON_VERSION_MAJOR == 7
        JsonDocument jsonDoc;
#else
        DynamicJsonDocument jsonDoc(2048);
#endif
        JsonObject obj = jsonDoc.to<JsonObject>();
        
        // New format with _ms suffix
        JsonObject displayConfig = obj["display_config"].to<JsonObject>();
        displayConfig["enabled"] = true;
        displayConfig["brightness"] = 150;
        displayConfig["timeout_ms"] = 60000; // New field name
        
        JsonObject powerConfig = obj["power_config"].to<JsonObject>();
        powerConfig["deep_sleep_enabled"] = false;
        powerConfig["deep_sleep_interval_ms"] = 900000; // New field name
        powerConfig["battery_percent"] = 90;
        
        WHEN("Deserializing from new format") {
            auto pkg = StatusPackage(obj);
            
            THEN("Should correctly parse new field names") {
                REQUIRE(pkg.displayEnabled == true);
                REQUIRE(pkg.displayBrightness == 150);
                REQUIRE(pkg.displayTimeout == 60000);
                
                REQUIRE(pkg.deepSleepEnabled == false);
                REQUIRE(pkg.deepSleepInterval == 900000);
                REQUIRE(pkg.batteryPercent == 90);
            }
        }
    }
}

SCENARIO("StatusPackage MQTT retry configuration with only boolean/float fields") {
    GIVEN("A StatusPackage with only mqttHourlyRetryEnabled set") {
        auto pkg = StatusPackage();
        pkg.from = 12345;
        pkg.mqttHourlyRetryEnabled = true;
        pkg.mqttBackoffMultiplier = 1.5;
        
        WHEN("Serializing to JSON") {
>>>>>>> e1105dbb
#if ARDUINOJSON_VERSION_MAJOR == 7
            JsonDocument jsonDoc;
#else
            DynamicJsonDocument jsonDoc(2048);
#endif
            JsonObject obj = jsonDoc.to<JsonObject>();
            pkg.addTo(std::move(obj));
            
<<<<<<< HEAD
            JsonObject sensors = obj["sensors"];
            
            // Convention is correctly implemented
            REQUIRE(sensors["read_interval_ms"].is<uint32_t>());
            REQUIRE(sensors["read_interval_s"].is<uint32_t>());
            REQUIRE(sensors["transmission_interval_ms"].is<uint32_t>());
            REQUIRE(sensors["transmission_interval_s"].is<uint32_t>());
            
            // Values match the convention
            REQUIRE(sensors["read_interval_ms"] == 45000);
            REQUIRE(sensors["read_interval_s"] == 45);
            REQUIRE(sensors["transmission_interval_ms"] == 90000);
            REQUIRE(sensors["transmission_interval_s"] == 90);
=======
            THEN("mqtt_retry object should be created even without time fields") {
                REQUIRE(obj["mqtt_retry"].is<JsonObject>());
                JsonObject mqttRetry = obj["mqtt_retry"];
                REQUIRE(mqttRetry["hourly_retry_enabled"] == true);
                REQUIRE(mqttRetry["backoff_multiplier"] == 1.5);
            }
        }
        
        WHEN("Converting to and from Variant") {
            auto var = protocol::Variant(&pkg);
            auto pkg2 = var.to<StatusPackage>();
            
            THEN("Should round-trip correctly") {
                REQUIRE(pkg2.mqttHourlyRetryEnabled == true);
                REQUIRE(pkg2.mqttBackoffMultiplier == 1.5);
            }
>>>>>>> e1105dbb
        }
    }
}<|MERGE_RESOLUTION|>--- conflicted
+++ resolved
@@ -680,18 +680,6 @@
     }
 }
 
-<<<<<<< HEAD
-SCENARIO("StatusPackage time field naming convention consistency") {
-    GIVEN("A StatusPackage with time-based configuration values") {
-        auto pkg = StatusPackage();
-        pkg.from = 12345;
-        pkg.deviceStatus = 0x03;
-        pkg.uptime = 3600;
-        
-        // Set time-based fields with values that are easily converted
-        pkg.sensorReadInterval = 30000;      // 30 seconds in milliseconds
-        pkg.transmissionInterval = 60000;    // 60 seconds in milliseconds
-=======
 SCENARIO("StatusPackage time field naming consistency") {
     GIVEN("A StatusPackage with display, power, and MQTT retry configuration") {
         auto pkg = StatusPackage();
@@ -744,86 +732,16 @@
                 REQUIRE(pkg2.mqttBackoffMultiplier == pkg.mqttBackoffMultiplier);
             }
         }
->>>>>>> e1105dbb
         
         WHEN("Serializing to JSON") {
 #if ARDUINOJSON_VERSION_MAJOR == 7
             JsonDocument jsonDoc;
 #else
-<<<<<<< HEAD
-            DynamicJsonDocument jsonDoc(2048);
-=======
             DynamicJsonDocument jsonDoc(4096); // Larger size for all the new fields
->>>>>>> e1105dbb
 #endif
             JsonObject obj = jsonDoc.to<JsonObject>();
             pkg.addTo(std::move(obj));
             
-<<<<<<< HEAD
-            THEN("All time fields should provide both _ms and _s variants") {
-                REQUIRE(obj["sensors"].is<JsonObject>());
-                JsonObject sensors = obj["sensors"];
-                
-                // Verify read_interval has both variants
-                REQUIRE(sensors["read_interval_ms"].is<uint32_t>());
-                REQUIRE(sensors["read_interval_s"].is<uint32_t>());
-                REQUIRE(sensors["read_interval_ms"] == 30000);
-                REQUIRE(sensors["read_interval_s"] == 30);
-                
-                // Verify transmission_interval has both variants
-                REQUIRE(sensors["transmission_interval_ms"].is<uint32_t>());
-                REQUIRE(sensors["transmission_interval_s"].is<uint32_t>());
-                REQUIRE(sensors["transmission_interval_ms"] == 60000);
-                REQUIRE(sensors["transmission_interval_s"] == 60);
-            }
-            
-            THEN("Seconds variants should be correctly calculated from milliseconds") {
-                JsonObject sensors = obj["sensors"];
-                
-                // Verify the conversion is correct (milliseconds / 1000 = seconds)
-                uint32_t read_ms = sensors["read_interval_ms"];
-                uint32_t read_s = sensors["read_interval_s"];
-                REQUIRE(read_s == read_ms / 1000);
-                
-                uint32_t trans_ms = sensors["transmission_interval_ms"];
-                uint32_t trans_s = sensors["transmission_interval_s"];
-                REQUIRE(trans_s == trans_ms / 1000);
-            }
-        }
-    }
-}
-
-SCENARIO("StatusPackage time field naming convention with various values") {
-    GIVEN("Time fields with different magnitudes") {
-        auto pkg = StatusPackage();
-        pkg.from = 12345;
-        
-        WHEN("Using sub-second precision values") {
-            pkg.sensorReadInterval = 500;        // 500ms (0.5 seconds)
-            pkg.transmissionInterval = 250;      // 250ms (0.25 seconds)
-            
-#if ARDUINOJSON_VERSION_MAJOR == 7
-            JsonDocument jsonDoc;
-#else
-            DynamicJsonDocument jsonDoc(2048);
-#endif
-            JsonObject obj = jsonDoc.to<JsonObject>();
-            pkg.addTo(std::move(obj));
-            
-            THEN("Millisecond precision is preserved while seconds are truncated") {
-                JsonObject sensors = obj["sensors"];
-                REQUIRE(sensors["read_interval_ms"] == 500);
-                REQUIRE(sensors["read_interval_s"] == 0);  // 500ms truncates to 0s
-                REQUIRE(sensors["transmission_interval_ms"] == 250);
-                REQUIRE(sensors["transmission_interval_s"] == 0);  // 250ms truncates to 0s
-            }
-        }
-        
-        WHEN("Using large time values") {
-            pkg.sensorReadInterval = 3600000;    // 1 hour = 3600 seconds
-            pkg.transmissionInterval = 86400000; // 1 day = 86400 seconds
-            
-=======
             THEN("Display config should have both _ms and _s variants") {
                 REQUIRE(obj["display_config"].is<JsonObject>());
                 JsonObject displayConfig = obj["display_config"];
@@ -868,7 +786,6 @@
         pkg.uptime = 7200;
         
         WHEN("Serializing to JSON") {
->>>>>>> e1105dbb
 #if ARDUINOJSON_VERSION_MAJOR == 7
             JsonDocument jsonDoc;
 #else
@@ -877,127 +794,6 @@
             JsonObject obj = jsonDoc.to<JsonObject>();
             pkg.addTo(std::move(obj));
             
-<<<<<<< HEAD
-            THEN("Both milliseconds and seconds are correctly represented") {
-                JsonObject sensors = obj["sensors"];
-                REQUIRE(sensors["read_interval_ms"] == 3600000);
-                REQUIRE(sensors["read_interval_s"] == 3600);
-                REQUIRE(sensors["transmission_interval_ms"] == 86400000);
-                REQUIRE(sensors["transmission_interval_s"] == 86400);
-            }
-        }
-        
-        WHEN("Using edge case values") {
-            pkg.sensorReadInterval = 999;        // Just under 1 second
-            pkg.transmissionInterval = 1000;     // Exactly 1 second
-            
-#if ARDUINOJSON_VERSION_MAJOR == 7
-            JsonDocument jsonDoc;
-#else
-            DynamicJsonDocument jsonDoc(2048);
-#endif
-            JsonObject obj = jsonDoc.to<JsonObject>();
-            pkg.addTo(std::move(obj));
-            
-            THEN("Edge case conversions are handled correctly") {
-                JsonObject sensors = obj["sensors"];
-                REQUIRE(sensors["read_interval_ms"] == 999);
-                REQUIRE(sensors["read_interval_s"] == 0);    // 999ms truncates to 0s
-                REQUIRE(sensors["transmission_interval_ms"] == 1000);
-                REQUIRE(sensors["transmission_interval_s"] == 1);    // Exactly 1 second
-            }
-        }
-    }
-}
-
-SCENARIO("StatusPackage time field deserialization backward compatibility") {
-    GIVEN("JSON with time fields") {
-        WHEN("JSON contains only _ms variants") {
-#if ARDUINOJSON_VERSION_MAJOR == 7
-            JsonDocument jsonDoc;
-#else
-            DynamicJsonDocument jsonDoc(2048);
-#endif
-            JsonObject obj = jsonDoc.to<JsonObject>();
-            obj["from"] = 12345;
-            obj["type"] = 202;
-            
-            JsonObject sensors = obj["sensors"].to<JsonObject>();
-            sensors["read_interval_ms"] = 30000;
-            sensors["transmission_interval_ms"] = 60000;
-            // Intentionally omit _s variants
-            
-            auto pkg = StatusPackage(obj);
-            
-            THEN("Package should deserialize correctly using _ms values") {
-                REQUIRE(pkg.from == 12345);
-                REQUIRE(pkg.sensorReadInterval == 30000);
-                REQUIRE(pkg.transmissionInterval == 60000);
-            }
-        }
-        
-        WHEN("JSON contains both _ms and _s variants") {
-#if ARDUINOJSON_VERSION_MAJOR == 7
-            JsonDocument jsonDoc;
-#else
-            DynamicJsonDocument jsonDoc(2048);
-#endif
-            JsonObject obj = jsonDoc.to<JsonObject>();
-            obj["from"] = 12345;
-            obj["type"] = 202;
-            
-            JsonObject sensors = obj["sensors"].to<JsonObject>();
-            sensors["read_interval_ms"] = 30000;
-            sensors["read_interval_s"] = 30;
-            sensors["transmission_interval_ms"] = 60000;
-            sensors["transmission_interval_s"] = 60;
-            
-            auto pkg = StatusPackage(obj);
-            
-            THEN("Package should deserialize using _ms values (milliseconds are source of truth)") {
-                REQUIRE(pkg.from == 12345);
-                REQUIRE(pkg.sensorReadInterval == 30000);
-                REQUIRE(pkg.transmissionInterval == 60000);
-            }
-        }
-    }
-}
-
-SCENARIO("StatusPackage time field naming convention documentation") {
-    GIVEN("The StatusPackage class") {
-        THEN("Time-based fields follow consistent naming pattern") {
-            // This test serves as living documentation of the naming convention:
-            //
-            // CONVENTION FOR TIME-BASED FIELDS:
-            // ---------------------------------
-            // 1. Internal storage: Always use milliseconds (uint32_t)
-            // 2. Field naming: Use descriptive names without unit suffix
-            //    Examples: sensorReadInterval, transmissionInterval
-            //
-            // 3. JSON serialization: ALWAYS provide BOTH variants:
-            //    - {fieldname}_ms: The value in milliseconds
-            //    - {fieldname}_s: The value in seconds (milliseconds / 1000)
-            //
-            // 4. JSON deserialization: Read from _ms variant
-            //    (This makes milliseconds the source of truth)
-            //
-            // BENEFITS:
-            // - Consumer convenience: No mental overhead for unit conversion
-            // - Flexibility: Consumers choose the unit that makes sense for their context
-            // - Self-documenting: Field names clearly indicate available units
-            // - Precision: Milliseconds preserved, seconds provided for readability
-            //
-            // EXAMPLE:
-            // Internal: uint32_t sensorReadInterval = 30000;
-            // JSON out: {"read_interval_ms": 30000, "read_interval_s": 30}
-            // JSON in:  Reads from "read_interval_ms"
-            
-            // Verify the convention is followed in the existing code
-            auto pkg = StatusPackage();
-            pkg.sensorReadInterval = 45000;
-            pkg.transmissionInterval = 90000;
-            
-=======
             THEN("Should not create display_config, power_config, or mqtt_retry objects") {
                 REQUIRE_FALSE(obj["display_config"].is<JsonObject>());
                 REQUIRE_FALSE(obj["power_config"].is<JsonObject>());
@@ -1105,7 +901,6 @@
         pkg.mqttBackoffMultiplier = 1.5;
         
         WHEN("Serializing to JSON") {
->>>>>>> e1105dbb
 #if ARDUINOJSON_VERSION_MAJOR == 7
             JsonDocument jsonDoc;
 #else
@@ -1114,21 +909,6 @@
             JsonObject obj = jsonDoc.to<JsonObject>();
             pkg.addTo(std::move(obj));
             
-<<<<<<< HEAD
-            JsonObject sensors = obj["sensors"];
-            
-            // Convention is correctly implemented
-            REQUIRE(sensors["read_interval_ms"].is<uint32_t>());
-            REQUIRE(sensors["read_interval_s"].is<uint32_t>());
-            REQUIRE(sensors["transmission_interval_ms"].is<uint32_t>());
-            REQUIRE(sensors["transmission_interval_s"].is<uint32_t>());
-            
-            // Values match the convention
-            REQUIRE(sensors["read_interval_ms"] == 45000);
-            REQUIRE(sensors["read_interval_s"] == 45);
-            REQUIRE(sensors["transmission_interval_ms"] == 90000);
-            REQUIRE(sensors["transmission_interval_s"] == 90);
-=======
             THEN("mqtt_retry object should be created even without time fields") {
                 REQUIRE(obj["mqtt_retry"].is<JsonObject>());
                 JsonObject mqttRetry = obj["mqtt_retry"];
@@ -1145,7 +925,6 @@
                 REQUIRE(pkg2.mqttHourlyRetryEnabled == true);
                 REQUIRE(pkg2.mqttBackoffMultiplier == 1.5);
             }
->>>>>>> e1105dbb
         }
     }
 }