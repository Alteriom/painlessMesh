--- conflicted
+++ resolved
@@ -45,34 +45,6 @@
 }
 
 void loop() {
-<<<<<<< HEAD
-  mesh.update();
-
-  // run the blinky
-  bool  onFlag = false;
-  uint32_t cycleTime = mesh.getNodeTime() % BLINK_PERIOD;
-  for ( uint8_t i = 0; i < ( mesh.connectionCount() + 1); i++ ) {
-    uint32_t onTime = BLINK_DURATION * i * 2;    
-
-    if ( cycleTime > onTime && cycleTime < onTime + BLINK_DURATION )
-      onFlag = true;
-  }
-  digitalWrite( LED, onFlag );
-
-  // get next random time for send message
-  if ( sendMessageTime == 0 ) {
-    sendMessageTime = mesh.getNodeTime() + random( 1000000, 5000000 );
-  }
-
-  // if the time is ripe, send everyone a message!
-  if (sendMessageTime != 0 && 
-    (int) sendMessageTime - (int) mesh.getNodeTime() < 0){ // Cast to int in case of time rollover
-    String msg = "Hello from node ";
-    msg += mesh.getNodeId();
-    mesh.sendBroadcast( msg );
-    sendMessageTime = 0;
-  }
-=======
     bool error;
 
     mesh.update();
@@ -94,7 +66,8 @@
     }
 
     // if the time is ripe, send everyone a message!
-    if (sendMessageTime != 0 && sendMessageTime < mesh.getNodeTime()) {
+    if (sendMessageTime != 0 && 
+            (int) sendMessageTime - (int) mesh.getNodeTime() < 0) { // Cast to int in case of time rollover
         String msg = "Hello from node ";
         msg += mesh.getNodeId();
         error = mesh.sendBroadcast(msg + " myFreeMemory: " + String(ESP.getFreeHeap()));
@@ -109,7 +82,6 @@
             calc_delay = false;
         }
     }
->>>>>>> 0b50c86f
 }
 
 void receivedCallback(uint32_t from, String &msg) {
