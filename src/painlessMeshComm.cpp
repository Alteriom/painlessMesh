//
//  painlessMeshComm.cpp
//
//
//  Created by Bill Gray on 7/26/16.
//
//

#include <Arduino.h>
#include <ArduinoJson.h>
#include <SimpleList.h>

#include "painlessMesh.h"

extern painlessMesh* staticThis;

// communications functions
//***********************************************************************
bool ICACHE_FLASH_ATTR painlessMesh::sendMessage(meshConnectionType *conn, uint32_t destId, uint32_t fromId, meshPackageType type, String &msg, bool priority) {
    debugMsg(COMMUNICATION, "sendMessage(conn): conn-nodeId=%d destId=%d type=%d msg=%s\n",
             conn->nodeId, destId, (uint8_t)type, msg.c_str());

    String package = buildMeshPackage(destId, fromId, type, msg);

    return sendPackage(conn, package, priority);
}

//***********************************************************************
bool ICACHE_FLASH_ATTR painlessMesh::sendMessage(uint32_t destId, uint32_t fromId, meshPackageType type, String &msg, bool priority) {
    debugMsg(COMMUNICATION, "In sendMessage(destId): destId=%d type=%d, msg=%s\n",
             destId, type, msg.c_str());

    meshConnectionType *conn = findConnection(destId);
    if (conn) {
<<<<<<< HEAD
        return sendMessage(conn, destId, fromId, type, msg);
=======
        return sendMessage(conn, destId, fromId, type, msg, priority);
>>>>>>> 943bdb75
    } else {
        debugMsg(ERROR, "In sendMessage(destId): findConnection( %u ) failed\n", destId);
        return false;
    }
}


//***********************************************************************
bool ICACHE_FLASH_ATTR painlessMesh::broadcastMessage(uint32_t from,
                                                      meshPackageType type,
                                                      String &msg,
                                                      meshConnectionType *exclude) {

    // send a message to every node on the mesh
    bool errCode = false;

    if (exclude != NULL)
        debugMsg(COMMUNICATION, "broadcastMessage(): from=%d type=%d, msg=%s exclude=%d\n",
                 from, type, msg.c_str(), exclude->nodeId);
    else
        debugMsg(COMMUNICATION, "broadcastMessage(): from=%d type=%d, msg=%s exclude=NULL\n",
                 from, type, msg.c_str());

    SimpleList<meshConnectionType>::iterator connection = _connections.begin();
    if (_connections.size() > 0)
        errCode = true; // Assume true if at least one connections
    while (connection != _connections.end()) {
        if (connection != exclude) {
            if (!sendMessage(connection, connection->nodeId, from, type, msg))
                errCode = false; // If any error return 0
        }
        connection++;
    }
    return errCode;
}

//***********************************************************************
bool ICACHE_FLASH_ATTR painlessMesh::sendPackage(meshConnectionType *connection, String &package, bool priority) {
    debugMsg(COMMUNICATION, "Sending to %d-->%s<--\n", connection->nodeId, package.c_str());

    if (package.length() > 1400) {
        debugMsg(ERROR, "sendPackage(): err package too long length=%d\n", package.length());
        return false;
    }

    if (connection) { // Protect against null pointer
        if (connection->sendReady == true) {
            sint8 errCode = espconn_send(connection->esp_conn, (uint8*)package.c_str(), package.length());
            connection->sendReady = false;

            if (errCode == 0) {
<<<<<<< HEAD
=======
                debugMsg(COMMUNICATION, "sendPackage(): Package sent -> %s\n", package.c_str());
>>>>>>> 943bdb75
                return true;
            } else {
                debugMsg(ERROR, "sendPackage(): espconn_send Failed err=%d\n", errCode);
                return false;
            }
        } else {
<<<<<<< HEAD
            if (ESP.getFreeHeap() >= MIN_FREE_MEMMORY) { // If memory heap is enugh, queue the message
                connection->sendQueue.push_back(package);
                return true;
            } else {
                connection->sendQueue.clear(); // Discard all messages
=======
            if (ESP.getFreeHeap() >= MIN_FREE_MEMORY) { // If memory heap is enough, queue the message
                if (priority) {
                    connection->sendQueue.push_front(package);
                    debugMsg(COMMUNICATION, "sendPackage(): Package sent to queue beginning -> %d , FreeMem: %d\n", connection->sendQueue.size(), ESP.getFreeHeap());
                } else {
                    if (connection->sendQueue.size() < MAX_MESSAGE_QUEUE) {
                        connection->sendQueue.push_back(package);
                        debugMsg(COMMUNICATION, "sendPackage(): Package sent to queue end -> %d , FreeMem: %d\n", connection->sendQueue.size(), ESP.getFreeHeap());
                    } else {
                        debugMsg(ERROR, "sendPackage(): Message queue full -> %d , FreeMem: %d\n", connection->sendQueue.size(), ESP.getFreeHeap());
                        return false;
                    }

                }
                return true;
            } else {
                connection->sendQueue.clear(); // Discard all messages if free memory is low
                debugMsg(DEBUG, "sendPackage(): Memory low, all messages were discarded\n");
>>>>>>> 943bdb75
                return false;
            }
        }
    } else {
        return false;
    }
}

//***********************************************************************
String ICACHE_FLASH_ATTR painlessMesh::buildMeshPackage(uint32_t destId, uint32_t fromId, meshPackageType type, String &msg) {
    debugMsg(GENERAL, "In buildMeshPackage(): msg=%s\n", msg.c_str());

    DynamicJsonBuffer jsonBuffer(JSON_BUFSIZE);
    JsonObject& root = jsonBuffer.createObject();
    root["dest"] = destId;
    //root["from"] = _nodeId;
    root["from"] = fromId;
    root["type"] = (uint8_t)type;
    root["timestamp"] = staticThis->getNodeTime();

    switch (type) {
    case NODE_SYNC_REQUEST:
    case NODE_SYNC_REPLY:
    {
        JsonArray& subs = jsonBuffer.parseArray(msg);
        if (!subs.success()) {
            debugMsg(GENERAL, "buildMeshPackage(): subs = jsonBuffer.parseArray( msg ) failed!");
        }
        root["subs"] = subs;
        break;
    }
    case TIME_SYNC:
        root["msg"] = jsonBuffer.parseObject(msg);
        break;
    default:
        root["msg"] = msg;
    }

    String ret;
    root.printTo(ret);
    return ret;
}<|MERGE_RESOLUTION|>--- conflicted
+++ resolved
@@ -32,11 +32,7 @@
 
     meshConnectionType *conn = findConnection(destId);
     if (conn) {
-<<<<<<< HEAD
-        return sendMessage(conn, destId, fromId, type, msg);
-=======
         return sendMessage(conn, destId, fromId, type, msg, priority);
->>>>>>> 943bdb75
     } else {
         debugMsg(ERROR, "In sendMessage(destId): findConnection( %u ) failed\n", destId);
         return false;
@@ -88,23 +84,13 @@
             connection->sendReady = false;
 
             if (errCode == 0) {
-<<<<<<< HEAD
-=======
                 debugMsg(COMMUNICATION, "sendPackage(): Package sent -> %s\n", package.c_str());
->>>>>>> 943bdb75
                 return true;
             } else {
                 debugMsg(ERROR, "sendPackage(): espconn_send Failed err=%d\n", errCode);
                 return false;
             }
         } else {
-<<<<<<< HEAD
-            if (ESP.getFreeHeap() >= MIN_FREE_MEMMORY) { // If memory heap is enugh, queue the message
-                connection->sendQueue.push_back(package);
-                return true;
-            } else {
-                connection->sendQueue.clear(); // Discard all messages
-=======
             if (ESP.getFreeHeap() >= MIN_FREE_MEMORY) { // If memory heap is enough, queue the message
                 if (priority) {
                     connection->sendQueue.push_front(package);
@@ -123,7 +109,6 @@
             } else {
                 connection->sendQueue.clear(); // Discard all messages if free memory is low
                 debugMsg(DEBUG, "sendPackage(): Memory low, all messages were discarded\n");
->>>>>>> 943bdb75
                 return false;
             }
         }
