//
//  painlessMeshComm.cpp
//
//
//  Created by Bill Gray on 7/26/16.
//
//

#include <Arduino.h>
#include <ArduinoJson.h>
#include <SimpleList.h>

#include "painlessMesh.h"

extern painlessMesh* staticThis;

// communications functions
//***********************************************************************
<<<<<<< HEAD
bool ICACHE_FLASH_ATTR painlessMesh::sendMessage(meshConnectionType *conn, uint32_t destId, uint32_t fromId, meshPackageType type, String &msg) {
    debugMsg(COMMUNICATION, "sendMessage(conn): conn-nodeId=%u destId=%u type=%d msg=%s\n",
             conn->nodeId, destId, (uint8_t) type, msg.c_str());
=======
bool ICACHE_FLASH_ATTR painlessMesh::sendMessage(meshConnectionType *conn, uint32_t destId, uint32_t fromId, meshPackageType type, String &msg, bool priority) {
    debugMsg(COMMUNICATION, "sendMessage(conn): conn-nodeId=%d destId=%d type=%d msg=%s\n",
             conn->nodeId, destId, (uint8_t)type, msg.c_str());
>>>>>>> 269fff21

    String package = buildMeshPackage(destId, fromId, type, msg);

    return sendPackage(conn, package, priority);
}

//***********************************************************************
<<<<<<< HEAD
bool ICACHE_FLASH_ATTR painlessMesh::sendMessage(uint32_t destId, uint32_t fromId, meshPackageType type, String &msg) {
    debugMsg(COMMUNICATION, "In sendMessage(destId): destId=%u type=%d, msg=%s\n",
=======
bool ICACHE_FLASH_ATTR painlessMesh::sendMessage(uint32_t destId, uint32_t fromId, meshPackageType type, String &msg, bool priority) {
    debugMsg(COMMUNICATION, "In sendMessage(destId): destId=%d type=%d, msg=%s\n",
>>>>>>> 269fff21
             destId, type, msg.c_str());

    meshConnectionType *conn = findConnection(destId);
    if (conn) {
        return sendMessage(conn, destId, fromId, type, msg, priority);
    } else {
        debugMsg(ERROR, "In sendMessage(destId): findConnection( %u ) failed\n", destId);
        return false;
    }
}


//***********************************************************************
bool ICACHE_FLASH_ATTR painlessMesh::broadcastMessage(uint32_t from,
                                                      meshPackageType type,
                                                      String &msg,
                                                      meshConnectionType *exclude) {

    // send a message to every node on the mesh
    bool errCode = false;

    if (exclude != NULL)
        debugMsg(COMMUNICATION, "broadcastMessage(): from=%u type=%d, msg=%s exclude=%u\n",
                 from, type, msg.c_str(), exclude->nodeId);
    else
        debugMsg(COMMUNICATION, "broadcastMessage(): from=%u type=%d, msg=%s exclude=NULL\n",
                 from, type, msg.c_str());

    SimpleList<meshConnectionType>::iterator connection = _connections.begin();
    if (_connections.size() > 0)
        errCode = true; // Assume true if at least one connections
    while (connection != _connections.end()) {
        if (connection != exclude) {
            if (!sendMessage(connection, connection->nodeId, from, type, msg))
                errCode = false; // If any error return 0
        }
        connection++;
    }
    return errCode;
}

//***********************************************************************
<<<<<<< HEAD
bool ICACHE_FLASH_ATTR painlessMesh::sendPackage(meshConnectionType *connection, String &package) {
    debugMsg(COMMUNICATION, "Sending to %u-->%s<--\n", connection->nodeId, package.c_str());
=======
bool ICACHE_FLASH_ATTR painlessMesh::sendPackage(meshConnectionType *connection, String &package, bool priority) {
    debugMsg(COMMUNICATION, "Sending to %d-->%s<--\n", connection->nodeId, package.c_str());
>>>>>>> 269fff21

    if (package.length() > 1400) {
        debugMsg(ERROR, "sendPackage(): err package too long length=%d\n", package.length());
        return false;
    }

    if (connection) { // Protect against null pointer
        if (connection->sendReady == true) {
            sint8 errCode = espconn_send(connection->esp_conn, (uint8*)package.c_str(), package.length());
            connection->sendReady = false;

            if (errCode == 0) {
                debugMsg(COMMUNICATION, "sendPackage(): Package sent -> %s\n", package.c_str());
                return true;
            } else {
                debugMsg(ERROR, "sendPackage(): espconn_send Failed err=%d\n", errCode);
                return false;
            }
        } else {
            if (ESP.getFreeHeap() >= MIN_FREE_MEMORY) { // If memory heap is enough, queue the message
                if (priority) {
                    connection->sendQueue.push_front(package);
                    debugMsg(COMMUNICATION, "sendPackage(): Package sent to queue beginning -> %d , FreeMem: %d\n", connection->sendQueue.size(), ESP.getFreeHeap());
                } else {
                    if (connection->sendQueue.size() < MAX_MESSAGE_QUEUE) {
                        connection->sendQueue.push_back(package);
                        debugMsg(COMMUNICATION, "sendPackage(): Package sent to queue end -> %d , FreeMem: %d\n", connection->sendQueue.size(), ESP.getFreeHeap());
                    } else {
                        debugMsg(ERROR, "sendPackage(): Message queue full -> %d , FreeMem: %d\n", connection->sendQueue.size(), ESP.getFreeHeap());
                        return false;
                    }

                }
                return true;
            } else {
                connection->sendQueue.clear(); // Discard all messages if free memory is low
                debugMsg(DEBUG, "sendPackage(): Memory low, all messages were discarded\n");
                return false;
            }
        }
    } else {
        return false;
    }
}

//***********************************************************************
String ICACHE_FLASH_ATTR painlessMesh::buildMeshPackage(uint32_t destId, uint32_t fromId, meshPackageType type, String &msg) {
    debugMsg(GENERAL, "In buildMeshPackage(): msg=%s\n", msg.c_str());

    DynamicJsonBuffer jsonBuffer(JSON_BUFSIZE);
    JsonObject& root = jsonBuffer.createObject();
    root["dest"] = destId;
    //root["from"] = _nodeId;
    root["from"] = fromId;
    root["type"] = (uint8_t)type;
    root["timestamp"] = staticThis->getNodeTime();

    switch (type) {
    case NODE_SYNC_REQUEST:
    case NODE_SYNC_REPLY:
    {
        JsonArray& subs = jsonBuffer.parseArray(msg);
        if (!subs.success()) {
            debugMsg(GENERAL, "buildMeshPackage(): subs = jsonBuffer.parseArray( msg ) failed!");
        }
        root["subs"] = subs;
        break;
    }
    case TIME_SYNC:
        root["msg"] = jsonBuffer.parseObject(msg);
        break;
    default:
        root["msg"] = msg;
    }

    String ret;
    root.printTo(ret);
    return ret;
}<|MERGE_RESOLUTION|>--- conflicted
+++ resolved
@@ -16,15 +16,9 @@
 
 // communications functions
 //***********************************************************************
-<<<<<<< HEAD
-bool ICACHE_FLASH_ATTR painlessMesh::sendMessage(meshConnectionType *conn, uint32_t destId, uint32_t fromId, meshPackageType type, String &msg) {
+bool ICACHE_FLASH_ATTR painlessMesh::sendMessage(meshConnectionType *conn, uint32_t destId, uint32_t fromId, meshPackageType type, String &msg, bool priority) {
     debugMsg(COMMUNICATION, "sendMessage(conn): conn-nodeId=%u destId=%u type=%d msg=%s\n",
-             conn->nodeId, destId, (uint8_t) type, msg.c_str());
-=======
-bool ICACHE_FLASH_ATTR painlessMesh::sendMessage(meshConnectionType *conn, uint32_t destId, uint32_t fromId, meshPackageType type, String &msg, bool priority) {
-    debugMsg(COMMUNICATION, "sendMessage(conn): conn-nodeId=%d destId=%d type=%d msg=%s\n",
              conn->nodeId, destId, (uint8_t)type, msg.c_str());
->>>>>>> 269fff21
 
     String package = buildMeshPackage(destId, fromId, type, msg);
 
@@ -32,13 +26,8 @@
 }
 
 //***********************************************************************
-<<<<<<< HEAD
-bool ICACHE_FLASH_ATTR painlessMesh::sendMessage(uint32_t destId, uint32_t fromId, meshPackageType type, String &msg) {
+bool ICACHE_FLASH_ATTR painlessMesh::sendMessage(uint32_t destId, uint32_t fromId, meshPackageType type, String &msg, bool priority) {
     debugMsg(COMMUNICATION, "In sendMessage(destId): destId=%u type=%d, msg=%s\n",
-=======
-bool ICACHE_FLASH_ATTR painlessMesh::sendMessage(uint32_t destId, uint32_t fromId, meshPackageType type, String &msg, bool priority) {
-    debugMsg(COMMUNICATION, "In sendMessage(destId): destId=%d type=%d, msg=%s\n",
->>>>>>> 269fff21
              destId, type, msg.c_str());
 
     meshConnectionType *conn = findConnection(destId);
@@ -81,13 +70,8 @@
 }
 
 //***********************************************************************
-<<<<<<< HEAD
-bool ICACHE_FLASH_ATTR painlessMesh::sendPackage(meshConnectionType *connection, String &package) {
+bool ICACHE_FLASH_ATTR painlessMesh::sendPackage(meshConnectionType *connection, String &package, bool priority) {
     debugMsg(COMMUNICATION, "Sending to %u-->%s<--\n", connection->nodeId, package.c_str());
-=======
-bool ICACHE_FLASH_ATTR painlessMesh::sendPackage(meshConnectionType *connection, String &package, bool priority) {
-    debugMsg(COMMUNICATION, "Sending to %d-->%s<--\n", connection->nodeId, package.c_str());
->>>>>>> 269fff21
 
     if (package.length() > 1400) {
         debugMsg(ERROR, "sendPackage(): err package too long length=%d\n", package.length());
