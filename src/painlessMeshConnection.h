--- conflicted
+++ resolved
@@ -66,11 +66,10 @@
 
 class MeshConnection {
     public:
-<<<<<<< HEAD
         AsyncClient   *client;
         painlessMesh  *mesh;
         uint32_t      nodeId = 0;
-        String        subConnections;
+        String        subConnections = "[]";
         timeSync      time;
         bool          newConnection = true;
         bool          connected = true;
@@ -86,27 +85,6 @@
         Task          nodeSyncTask;
         Task          timeSyncTask;
         Task          readBufferTask;
-=======
-        AsyncClient         *client;
-        painlessMesh        *mesh;
-        uint32_t            nodeId = 0;
-        String              subConnections = "[]";
-        timeSync            time;
-        bool                newConnection = true;
-        bool                connected = true;
-        bool                station = true;
-
-        uint32_t            timeDelayLastRequested = 0; // Timestamp to be compared in manageConnections() to check response for timeout
-
-        bool                addMessage(String &message, bool priority = false);
-        bool                writeNext();
-        ReceiveBuffer       receiveBuffer;
-        SentBuffer          sentBuffer;
-
-        Task nodeSyncTask;
-        Task timeSyncTask;
-        Task readBufferTask;
->>>>>>> b586d90c
 
         MeshConnection(AsyncClient *client, painlessMesh *pMesh, bool station);
         ~MeshConnection();
