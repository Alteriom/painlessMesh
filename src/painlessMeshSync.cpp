--- conflicted
+++ resolved
@@ -125,13 +125,8 @@
             } else {
                 debugMsg(SYNC, "handleNodeSync(): Out of date subConnection information %u.\n",
                         remoteNodeId);
-<<<<<<< HEAD
                 oldConnection->subConnections = "[]";
-                oldConnection->nodeSyncTask.forceNextIteration();
-=======
-                oldConnection->subConnections = "";
                 oldConnection->nodeSyncTask.delay(100*TASK_MILLISECOND);
->>>>>>> 9824450a
             }
         }
         debugMsg(SYNC, "handleNodeSync(): conn->nodeId updated from %u to %u\n", conn->nodeId, remoteNodeId);
